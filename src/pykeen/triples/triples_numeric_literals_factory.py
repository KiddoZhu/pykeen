# -*- coding: utf-8 -*-

"""Implementation of factory that create instances containing of triples and numeric literals.tsv."""

import logging
from typing import Dict, Optional, TextIO, Tuple, Union

import numpy as np

from .instances import MultimodalLCWAInstances, MultimodalSLCWAInstances
from .triples_factory import TriplesFactory
from .utils import load_triples
from ..typing import EntityMapping, LabeledTriples

__all__ = [
    'TriplesNumericLiteralsFactory',
]

logger = logging.getLogger(__name__)


def create_matrix_of_literals(
    numeric_triples: np.array,
    entity_to_id: EntityMapping,
) -> Tuple[np.ndarray, Dict[str, int]]:
    """Create matrix of literals where each row corresponds to an entity and each column to a literal."""
    data_relations = np.unique(np.ndarray.flatten(numeric_triples[:, 1:2]))
    data_rel_to_id: Dict[str, int] = {
        value: key
        for key, value in enumerate(data_relations)
    }
    # Prepare literal matrix, set every literal to zero, and afterwards fill in the corresponding value if available
    num_literals = np.zeros([len(entity_to_id), len(data_rel_to_id)], dtype=np.float32)

    # TODO vectorize code
    for h, r, lit in numeric_triples:
        try:
            # row define entity, and column the literal. Set the corresponding literal for the entity
            num_literals[entity_to_id[h], data_rel_to_id[r]] = lit
        except KeyError:
            logger.info("Either entity or relation to literal doesn't exist.")
            continue

    return num_literals, data_rel_to_id


class TriplesNumericLiteralsFactory(TriplesFactory):
    """Create multi-modal instances given the path to triples."""

    numeric_literals: np.ndarray
    literals_to_id: Dict[str, int]

    def __init__(
        self,
        *,
        path: Union[None, str, TextIO] = None,
        triples: Optional[LabeledTriples] = None,
        path_to_numeric_triples: Union[None, str, TextIO] = None,
        numeric_triples: Optional[np.ndarray] = None,
        **kwargs,
    ) -> None:
        """Initialize the multi-modal triples factory.

        :param path: The path to a 3-column TSV file with triples in it. If not specified,
         you should specify ``triples``.
        :param triples:  A 3-column numpy array with triples in it. If not specified,
         you should specify ``path``
        :param path_to_numeric_triples: The path to a 3-column TSV file with triples and
         numeric. If not specified, you should specify ``numeric_triples``.
        :param numeric_triples:  A 3-column numpy array with numeric triples in it. If not
         specified, you should specify ``path_to_numeric_triples``.
        """
        if path is None:
            base = TriplesFactory.from_labeled_triples(triples=triples, **kwargs)
        else:
            base = TriplesFactory.from_path(path=path, **kwargs)
        super().__init__(
            entity_to_id=base.entity_to_id,
            relation_to_id=base.relation_to_id,
            mapped_triples=base.mapped_triples,
            create_inverse_triples=base.create_inverse_triples,
        )

        if path_to_numeric_triples is None and numeric_triples is None:
            raise ValueError('Must specify one of path_to_numeric_triples or numeric_triples')
        elif path_to_numeric_triples is not None and numeric_triples is not None:
            raise ValueError('Must not specify both path_to_numeric_triples and numeric_triples')
        elif path_to_numeric_triples is not None:
<<<<<<< HEAD
            self.path_to_numeric_triples = path_to_numeric_triples
            self.numeric_triples = load_triples(self.path_to_numeric_triples)
        else:  # numeric_triples is not None:
            self.path_to_numeric_triples = '<None>'
            self.numeric_triples = numeric_triples

        self._create_numeric_literals()
=======
            numeric_triples = load_triples(path_to_numeric_triples)
>>>>>>> c8beeda4

        self.numeric_literals, self.literals_to_id = create_matrix_of_literals(
            numeric_triples=numeric_triples,
            entity_to_id=self.entity_to_id,
        )

    def extra_repr(self) -> str:  # noqa: D102
        return super().extra_repr() + (
            f"num_literals={len(self.literals_to_id)}"
        )

    def create_slcwa_instances(self) -> MultimodalSLCWAInstances:
        """Create multi-modal sLCWA instances for this factory's triples."""
        slcwa_instances = super().create_slcwa_instances()
<<<<<<< HEAD

        # FIXME is this ever possible, since this function is called in __init__?
        if self.numeric_literals is None:
            self._create_numeric_literals()

        assert self.numeric_literals is not None
        assert self.literals_to_id is not None

=======
>>>>>>> c8beeda4
        return MultimodalSLCWAInstances(
            mapped_triples=slcwa_instances.mapped_triples,
            numeric_literals=self.numeric_literals,
            literals_to_id=self.literals_to_id,
        )

    def create_lcwa_instances(self, use_tqdm: Optional[bool] = None) -> MultimodalLCWAInstances:
        """Create multi-modal LCWA instances for this factory's triples."""
        lcwa_instances = super().create_lcwa_instances(use_tqdm=use_tqdm)
<<<<<<< HEAD

        if self.numeric_literals is None:
            self._create_numeric_literals()

        assert self.numeric_literals is not None
        assert self.literals_to_id is not None

=======
>>>>>>> c8beeda4
        return MultimodalLCWAInstances(
            pairs=lcwa_instances.pairs,
            compressed=lcwa_instances.compressed,
            numeric_literals=self.numeric_literals,
            literals_to_id=self.literals_to_id,
        )<|MERGE_RESOLUTION|>--- conflicted
+++ resolved
@@ -86,17 +86,7 @@
         elif path_to_numeric_triples is not None and numeric_triples is not None:
             raise ValueError('Must not specify both path_to_numeric_triples and numeric_triples')
         elif path_to_numeric_triples is not None:
-<<<<<<< HEAD
-            self.path_to_numeric_triples = path_to_numeric_triples
-            self.numeric_triples = load_triples(self.path_to_numeric_triples)
-        else:  # numeric_triples is not None:
-            self.path_to_numeric_triples = '<None>'
-            self.numeric_triples = numeric_triples
-
-        self._create_numeric_literals()
-=======
             numeric_triples = load_triples(path_to_numeric_triples)
->>>>>>> c8beeda4
 
         self.numeric_literals, self.literals_to_id = create_matrix_of_literals(
             numeric_triples=numeric_triples,
@@ -111,17 +101,6 @@
     def create_slcwa_instances(self) -> MultimodalSLCWAInstances:
         """Create multi-modal sLCWA instances for this factory's triples."""
         slcwa_instances = super().create_slcwa_instances()
-<<<<<<< HEAD
-
-        # FIXME is this ever possible, since this function is called in __init__?
-        if self.numeric_literals is None:
-            self._create_numeric_literals()
-
-        assert self.numeric_literals is not None
-        assert self.literals_to_id is not None
-
-=======
->>>>>>> c8beeda4
         return MultimodalSLCWAInstances(
             mapped_triples=slcwa_instances.mapped_triples,
             numeric_literals=self.numeric_literals,
@@ -131,16 +110,6 @@
     def create_lcwa_instances(self, use_tqdm: Optional[bool] = None) -> MultimodalLCWAInstances:
         """Create multi-modal LCWA instances for this factory's triples."""
         lcwa_instances = super().create_lcwa_instances(use_tqdm=use_tqdm)
-<<<<<<< HEAD
-
-        if self.numeric_literals is None:
-            self._create_numeric_literals()
-
-        assert self.numeric_literals is not None
-        assert self.literals_to_id is not None
-
-=======
->>>>>>> c8beeda4
         return MultimodalLCWAInstances(
             pairs=lcwa_instances.pairs,
             compressed=lcwa_instances.compressed,
