# -*- coding: utf-8 -*-

"""Training loops for KGE models using multi-modal information."""

import gc
import logging
import pathlib
import pickle
import random
import time
from abc import ABC, abstractmethod
from datetime import datetime
from hashlib import md5
from typing import Any, Callable, ClassVar, Generic, List, Mapping, Optional, Tuple, Type, TypeVar, Union

import numpy as np
import torch
from torch.optim.optimizer import Optimizer
from torch.utils.data import DataLoader
from tqdm.autonotebook import tqdm, trange

from ..constants import PYKEEN_CHECKPOINTS, PYKEEN_DEFAULT_CHECKPOINT
from ..losses import Loss, has_mr_loss, has_nssa_loss
from ..models import Model, RGCN
from ..stoppers import Stopper
from ..trackers import ResultTracker
from ..training.schlichtkrull_sampler import GraphSampler
from ..triples import CoreTriplesFactory, Instances
from ..utils import (
    format_relative_comparison, get_batchnorm_modules, is_cuda_oom_error, is_cudnn_error,
    normalize_string,
)

__all__ = [
    'TrainingLoop',
    'NonFiniteLossError',
    'TrainingApproachLossMismatchError',
    'SubBatchingNotSupportedError',
]

logger = logging.getLogger(__name__)

SampleType = TypeVar("SampleType")
BatchType = TypeVar("BatchType")


class NonFiniteLossError(RuntimeError):
    """An exception raised for non-finite loss values."""


class TrainingApproachLossMismatchError(TypeError):
    """An exception when an illegal loss function is used with a given training approach."""


class CheckpointMismatchError(RuntimeError):
    """An exception when a provided checkpoint file does not match the current training loop setup."""


class SubBatchingNotSupportedError(NotImplementedError):
    """An exception raised when sub batching is not implemented."""

    def __init__(self, model: Model):
        super().__init__(model)
        self.model = model

    def __str__(self):  # noqa: D105
        return (
            f'No sub-batching support for {self.model.__class__.__name__} due to modules '
            f'{get_batchnorm_modules(self.model)}.'
        )


def _get_optimizer_kwargs(optimizer: Optimizer) -> Mapping[str, Any]:
    optimizer_kwargs = optimizer.state_dict()
    optimizer_kwargs = {
        key: value
        for key, value in optimizer_kwargs['param_groups'][0].items()
        if key != 'params'
    }
    return optimizer_kwargs


class TrainingLoop(Generic[SampleType, BatchType], ABC):
    """A training loop."""

<<<<<<< HEAD
    training_instances: Optional[Instances[SampleType]]
=======
>>>>>>> 9bbb7c0c
    losses_per_epochs: List[float]
    loss_blacklist: ClassVar[Optional[List[Type[Loss]]]] = None

    hpo_default = dict(
        num_epochs=dict(type=int, low=100, high=1000, q=100),
        batch_size=dict(type=int, low=32, high=4000, q=100),
    )

    def __init__(
        self,
        model: Model,
        triples_factory: CoreTriplesFactory,
        optimizer: Optional[Optimizer] = None,
        automatic_memory_optimization: bool = True,
    ) -> None:
        """Initialize the training loop.

        :param model: The model to train
        :param triples_factory: The training triples factory
        :param optimizer: The optimizer to use while training the model
        :param automatic_memory_optimization: bool
            Whether to automatically optimize the sub-batch size during
            training and batch size during evaluation with regards to the hardware at hand.
        """
        self.model = model
        self.optimizer = optimizer
        self.losses_per_epochs = []
        self.automatic_memory_optimization = automatic_memory_optimization

        logger.debug("we don't really need the triples factory: %s", triples_factory)

        if self.loss_blacklist and isinstance(self.model.loss, tuple(self.loss_blacklist)):
            raise TrainingApproachLossMismatchError(
                f'Can not use loss {self.model.loss.__class__.__name__}'
                f' with training approach {self.__class__.__name__}',
            )

        if has_mr_loss(self.model):
            self._loss_helper = self._mr_loss_helper
        elif has_nssa_loss(self.model):
            self._loss_helper = self._self_adversarial_negative_sampling_loss_helper
        else:
            self._loss_helper = self._label_loss_helper  # type: ignore

        # The internal epoch state tracks the last finished epoch of the training loop to allow for
        # seamless loading and saving of training checkpoints
        self._epoch = 0

    @classmethod
    def get_normalized_name(cls) -> str:
        """Get the normalized name of the training loop."""
        return normalize_string(cls.__name__, suffix=TrainingLoop.__name__)

    @property
    def device(self):  # noqa: D401
        """The device used by the model."""
        return self.model.device

    @property
    def checksum(self) -> str:  # noqa: D401
        """The checksum of the model and optimizer the training loop was configured with."""
        h = md5()  # noqa: S303
        h.update(str(self.model).encode('utf-8'))
        h.update(str(self.optimizer).encode('utf-8'))
        return h.hexdigest()

    def train(
        self,
        triples_factory: CoreTriplesFactory,
        num_epochs: int = 1,
        batch_size: Optional[int] = None,
        slice_size: Optional[int] = None,
        label_smoothing: float = 0.0,
        sampler: Optional[str] = None,
        continue_training: bool = False,
        only_size_probing: bool = False,
        use_tqdm: bool = True,
        use_tqdm_batch: bool = True,
        tqdm_kwargs: Optional[Mapping[str, Any]] = None,
        stopper: Optional[Stopper] = None,
        result_tracker: Optional[ResultTracker] = None,
        sub_batch_size: Optional[int] = None,
        num_workers: Optional[int] = None,
        clear_optimizer: bool = False,
        checkpoint_directory: Union[None, str, pathlib.Path] = None,
        checkpoint_name: Optional[str] = None,
        checkpoint_frequency: Optional[int] = None,
        checkpoint_on_failure: bool = False,
        drop_last: Optional[bool] = None,
    ) -> Optional[List[float]]:
        """Train the KGE model.

        :param triples_factory:
<<<<<<< HEAD
            The training triples.
=======
            The training triples factory
>>>>>>> 9bbb7c0c
        :param num_epochs:
            The number of epochs to train the model.
        :param batch_size:
            If set the batch size to use for mini-batch training. Otherwise find the largest possible batch_size
            automatically.
        :param slice_size: >0
            The divisor for the scoring function when using slicing. This is only possible for LCWA training loops in
            general and only for models that have the slicing capability implemented.
        :param label_smoothing: (0 <= label_smoothing < 1)
            If larger than zero, use label smoothing.
        :param sampler: (None or 'schlichtkrull')
            The type of sampler to use. At the moment sLCWA in R-GCN is the only user of schlichtkrull sampling.
        :param continue_training:
            If set to False, (re-)initialize the model's weights. Otherwise continue training.
        :param only_size_probing:
            The evaluation is only performed for two batches to test the memory footprint, especially on GPUs.
        :param use_tqdm: Should a progress bar be shown for epochs?
        :param use_tqdm_batch: Should a progress bar be shown for batching (inside the epoch progress bar)?
        :param tqdm_kwargs:
            Keyword arguments passed to :mod:`tqdm` managing the progress bar.
        :param stopper:
            An instance of :class:`pykeen.stopper.EarlyStopper` with settings for checking
            if training should stop early
        :param result_tracker:
            The result tracker.
        :param sub_batch_size:
            If provided split each batch into sub-batches to avoid memory issues for large models / small GPUs.
        :param num_workers:
            The number of child CPU workers used for loading data. If None, data are loaded in the main process.
        :param clear_optimizer:
            Whether to delete the optimizer instance after training (as the optimizer might have additional memory
            consumption due to e.g. moments in Adam).
        :param checkpoint_directory:
            An optional directory to store the checkpoint files. If None, a subdirectory named ``checkpoints`` in the
            directory defined by :data:`pykeen.constants.PYKEEN_HOME` is used. Unless the environment variable
            ``PYKEEN_HOME`` is overridden, this will be ``~/.pykeen/checkpoints``.
        :param checkpoint_name:
            The filename for saving checkpoints. If the given filename exists already, that file will be loaded and used
            to continue training.
        :param checkpoint_frequency:
            The frequency of saving checkpoints in minutes. Setting it to 0 will save a checkpoint after every epoch.
        :param checkpoint_on_failure:
            Whether to save a checkpoint in cases of a RuntimeError or MemoryError. This option differs from ordinary
            checkpoints, since ordinary checkpoints are only saved after a successful epoch. When saving checkpoints
            due to failure of the training loop there is no guarantee that all random states can be recovered correctly,
            which might cause problems with regards to the reproducibility of that specific training loop. Therefore,
            these checkpoints are saved with a distinct checkpoint name, which will be
            ``PyKEEN_just_saved_my_day_{datetime}.pt`` in the given checkpoint_root.
        :param drop_last:
            Whether to drop the last batch in each epoch to prevent smaller batches. Defaults to False, except if the
            model contains batch normalization layers. Can be provided explicitly to override.

        :return:
            The losses per epoch.
        """
        # Create training instances. Use the _create_instances function to allow subclasses
        # to modify this behavior
        training_instances = self._create_instances(triples_factory)

        # In some cases, e.g. using Optuna for HPO, the cuda cache from a previous run is not cleared
        torch.cuda.empty_cache()

        # A checkpoint root is always created to ensure a fallback checkpoint can be saved
        if checkpoint_directory is None:
            checkpoint_directory = PYKEEN_CHECKPOINTS
        checkpoint_directory = pathlib.Path(checkpoint_directory)
        checkpoint_directory.mkdir(parents=True, exist_ok=True)
        logger.debug('using checkpoint_root at %s', checkpoint_directory)

        # If a checkpoint file is given, it must be loaded if it exists already
        save_checkpoints = False
        checkpoint_path = None
        if checkpoint_name:
            checkpoint_path = checkpoint_directory.joinpath(checkpoint_name)
            if checkpoint_path.is_file():
                self._load_state(path=checkpoint_path)
                if stopper is not None:
                    stopper_dict = stopper.load_summary_dict_from_training_loop_checkpoint(path=checkpoint_path)
                    # If the stopper dict has any keys, those are written back to the stopper
                    if stopper_dict:
                        stopper._write_from_summary_dict(**stopper_dict)
                    else:
                        logger.warning(
                            'the training loop was configured with a stopper but no stopper configuration was '
                            'saved in the checkpoint',
                        )
                continue_training = True
            else:
                logger.info(f"=> no checkpoint found at '{checkpoint_path}'. Creating a new file.")
            # The checkpoint frequency needs to be set to save checkpoints
            if checkpoint_frequency is None:
                checkpoint_frequency = 30
            save_checkpoints = True
        elif checkpoint_frequency is not None:
            logger.warning(
                "A checkpoint frequency was set, but no checkpoint file was given. No checkpoints will be created",
            )

        checkpoint_on_failure_file_path = None
        if checkpoint_on_failure:
            # In case a checkpoint frequency was set, we warn that no checkpoints will be saved
            date_string = datetime.now().strftime('%Y%m%d_%H_%M_%S')
            # If no checkpoints were requested, a fallback checkpoint is set in case the training loop crashes
            checkpoint_on_failure_file_path = checkpoint_directory.joinpath(
                PYKEEN_DEFAULT_CHECKPOINT.replace('.', f"_{date_string}."),
            )

        # If the stopper loaded from the training loop checkpoint stopped the training, we return those results
        if getattr(stopper, 'stopped', False):
            result: Optional[List[float]] = self.losses_per_epochs
        else:
            result = self._train(
                num_epochs=num_epochs,
                batch_size=batch_size,
                slice_size=slice_size,
                label_smoothing=label_smoothing,
                sampler=sampler,
                continue_training=continue_training,
                only_size_probing=only_size_probing,
                use_tqdm=use_tqdm,
                use_tqdm_batch=use_tqdm_batch,
                tqdm_kwargs=tqdm_kwargs,
                stopper=stopper,
                result_tracker=result_tracker,
                sub_batch_size=sub_batch_size,
                num_workers=num_workers,
                save_checkpoints=save_checkpoints,
                checkpoint_path=checkpoint_path,
                checkpoint_frequency=checkpoint_frequency,
                checkpoint_on_failure_file_path=checkpoint_on_failure_file_path,
                drop_last=drop_last,
                triples_factory=triples_factory,
                training_instances=training_instances,
            )

        # Ensure the release of memory
        torch.cuda.empty_cache()

        # Clear optimizer
        if clear_optimizer:
            self.optimizer = None

        return result

    def _train(  # noqa: C901
        self,
        triples_factory: CoreTriplesFactory,
        training_instances: Instances,
        num_epochs: int = 1,
        batch_size: Optional[int] = None,
        slice_size: Optional[int] = None,
        label_smoothing: float = 0.0,
        sampler: Optional[str] = None,
        continue_training: bool = False,
        only_size_probing: bool = False,
        use_tqdm: bool = True,
        use_tqdm_batch: bool = True,
        tqdm_kwargs: Optional[Mapping[str, Any]] = None,
        stopper: Optional[Stopper] = None,
        result_tracker: Optional[ResultTracker] = None,
        sub_batch_size: Optional[int] = None,
        num_workers: Optional[int] = None,
        save_checkpoints: bool = False,
        checkpoint_path: Union[None, str, pathlib.Path] = None,
        checkpoint_frequency: Optional[int] = None,
        checkpoint_on_failure_file_path: Union[None, str, pathlib.Path] = None,
        drop_last: Optional[bool] = None,
    ) -> Optional[List[float]]:
        """Train the KGE model.

        :param triples_factory:
            The training triples factory
        :param num_epochs:
            The number of epochs to train the model.
        :param batch_size:
            If set the batch size to use for mini-batch training. Otherwise find the largest possible batch_size
            automatically.
        :param slice_size: >0
            The divisor for the scoring function when using slicing. This is only possible for LCWA training loops in
            general and only for models that have the slicing capability implemented.
        :param label_smoothing: (0 <= label_smoothing < 1)
            If larger than zero, use label smoothing.
        :param sampler: (None or 'schlichtkrull')
            The type of sampler to use. At the moment sLCWA in R-GCN is the only user of schlichtkrull sampling.
        :param continue_training:
            If set to False, (re-)initialize the model's weights. Otherwise continue training.
        :param only_size_probing:
            The evaluation is only performed for two batches to test the memory footprint, especially on GPUs.
        :param use_tqdm:
            Turn on the progress bar for epochs
        :param use_tqdm_batch:
            Turn on the progress bar for batches (sub-progress bar for epochs)
        :param tqdm_kwargs:
            Keyword arguments passed to :mod:`tqdm` managing the progress bar.
        :param stopper:
            An instance of :class:`pykeen.stopper.Stopper` with settings for checking
            if training should stop early
        :param result_tracker:
            The result tracker.
        :param sub_batch_size:
            If provided split each batch into sub-batches to avoid memory issues for large models / small GPUs.
        :param num_workers:
            The number of child CPU workers used for loading data. If None, data are loaded in the main process.
        :param save_checkpoints:
            Activate saving checkpoints.
        :param checkpoint_path:
            The full filepath for saving checkpoints.
        :param checkpoint_frequency:
            The frequency of saving checkpoints in minutes. Setting it to 0 will save a checkpoint after every epoch.
        :param checkpoint_on_failure_file_path:
            The full filepath for saving checkpoints on failure.
        :param drop_last:
            Whether to drop the last batch in each epoch to prevent smaller batches. Defaults to False, except if the
            model contains batch normalization layers. Can be provided explicitly to override.

        :return:
            The losses per epoch.
        """
        if self.optimizer is None:
            raise ValueError('optimizer must be set before running _train()')

        if isinstance(self.model, RGCN) and sampler != 'schlichtkrull':
            logger.warning(
                'Using RGCN without graph-based sampling! Please select sampler="schlichtkrull" instead of %s.',
                sampler,
            )

        # Take the biggest possible training batch_size, if batch_size not set
        batch_size_sufficient = False
        if batch_size is None:
            if self.automatic_memory_optimization:
                # Using automatic memory optimization on CPU may result in undocumented crashes due to OS' OOM killer.
                if self.model.device.type == 'cpu':
                    batch_size = 256
                    batch_size_sufficient = True
                    logger.info(
                        "Currently automatic memory optimization only supports GPUs, but you're using a CPU. "
                        "Therefore, the batch_size will be set to the default value '{batch_size}'",
                    )
                else:
                    batch_size, batch_size_sufficient = self.batch_size_search(
                        triples_factory=triples_factory,
                        training_instances=training_instances,
                    )
            else:
                batch_size = 256
                logger.info(f"No batch_size provided. Setting batch_size to '{batch_size}'.")

        # This will find necessary parameters to optimize the use of the hardware at hand
        if (
            not only_size_probing
            and self.automatic_memory_optimization
            and not batch_size_sufficient
            and not continue_training
        ):
            # return the relevant parameters slice_size and batch_size
            sub_batch_size, slice_size = self.sub_batch_and_slice(
                batch_size=batch_size,
                sampler=sampler,
                triples_factory=triples_factory,
                training_instances=training_instances,
            )

        # Create dummy result tracker
        if result_tracker is None:
            result_tracker = ResultTracker()

        if sub_batch_size is None or sub_batch_size == batch_size:  # by default do not split batches in sub-batches
            sub_batch_size = batch_size
        elif get_batchnorm_modules(self.model):  # if there are any, this is truthy
            raise SubBatchingNotSupportedError(self.model)

        model_contains_batch_norm = bool(get_batchnorm_modules(self.model))
        if batch_size == 1 and model_contains_batch_norm:
            raise ValueError("Cannot train a model with batch_size=1 containing BatchNorm layers.")
        if drop_last is None:
            drop_last = model_contains_batch_norm
            if drop_last and not only_size_probing:
                logger.info(
                    "Dropping last (incomplete) batch each epoch (%s batches).",
                    format_relative_comparison(part=1, total=len(training_instances)),
                )

        # Sanity check
        if has_mr_loss(self.model) and label_smoothing > 0.:
            raise RuntimeError('Label smoothing can not be used with margin ranking loss.')

        # Force weight initialization if training continuation is not explicitly requested.
        if not continue_training:
            # Reset the weights
            self.model.reset_parameters_()

            # Create new optimizer
            optimizer_kwargs = _get_optimizer_kwargs(self.optimizer)
            self.optimizer = self.optimizer.__class__(
                params=self.model.get_grad_params(),
                **optimizer_kwargs,
            )
        elif not self.optimizer.state:
            raise ValueError('Cannot continue_training without being trained once.')

        # Ensure the model is on the correct device
        self.model = self.model.to(self.device)

        # Create Sampler
        if sampler == 'schlichtkrull':
            if triples_factory is None:
                raise ValueError('need to pass triples_factory when using graph sampling')
            sampler = GraphSampler(triples_factory, num_samples=sub_batch_size)
            shuffle = False
        else:
            sampler = None
            shuffle = True

        if num_workers is None:
            num_workers = 0

        # Bind
        num_training_instances = len(training_instances)

        _use_outer_tqdm = not only_size_probing and use_tqdm
        _use_inner_tqdm = _use_outer_tqdm and use_tqdm_batch

        # When size probing, we don't want progress bars
        if _use_outer_tqdm:
            # Create progress bar
            _tqdm_kwargs = dict(desc=f'Training epochs on {self.device}', unit='epoch')
            if tqdm_kwargs is not None:
                _tqdm_kwargs.update(tqdm_kwargs)
            epochs = trange(self._epoch + 1, 1 + num_epochs, **_tqdm_kwargs, initial=self._epoch, total=num_epochs)
        elif only_size_probing:
            epochs = range(1, 1 + num_epochs)
        else:
            epochs = range(self._epoch + 1, 1 + num_epochs)

        logger.debug(f'using stopper: {stopper}')

        train_data_loader = DataLoader(
            sampler=sampler,
            dataset=training_instances,
            batch_size=batch_size,
            shuffle=shuffle,
            num_workers=num_workers,
            drop_last=drop_last,
            collate_fn=self.get_collator(),
        )

        # Save the time to track when the saved point was available
        last_checkpoint = time.time()

        # Training Loop
        for epoch in epochs:
            # When training with an early stopper the memory pressure changes, which may allow for errors each epoch
            try:
                # Enforce training mode
                self.model.train()

                # Accumulate loss over epoch
                current_epoch_loss = 0.

                # Batching
                # Only create a progress bar when not in size probing mode
                if _use_inner_tqdm:
                    batches = tqdm(
                        train_data_loader,
                        desc=f'Training batches on {self.device}',
                        leave=False,
                        unit='batch',
                    )
                else:
                    batches = train_data_loader

                # Flag to check when to quit the size probing
                evaluated_once = False

                for batch in batches:
                    # Recall that torch *accumulates* gradients. Before passing in a
                    # new instance, you need to zero out the gradients from the old instance
                    self.optimizer.zero_grad()

                    # Get batch size of current batch (last batch may be incomplete)
                    current_batch_size = self._get_batch_size(batch)

                    # accumulate gradients for whole batch
                    for start in range(0, current_batch_size, sub_batch_size):
                        stop = min(start + sub_batch_size, current_batch_size)

                        # forward pass call
                        current_epoch_loss += self._forward_pass(
                            batch,
                            start,
                            stop,
                            current_batch_size,
                            label_smoothing,
                            slice_size,
                        )

                    # when called by batch_size_search(), the parameter update should not be applied.
                    if not only_size_probing:
                        # update parameters according to optimizer
                        self.optimizer.step()

                    # After changing applying the gradients to the embeddings, the model is notified that the forward
                    # constraints are no longer applied
                    self.model.post_parameter_update()

                    # For testing purposes we're only interested in processing one batch
                    if only_size_probing and evaluated_once:
                        break

                    evaluated_once = True

                del batch
                del batches
                gc.collect()
                self.optimizer.zero_grad()
                self._free_graph_and_cache()

                # When size probing we don't need the losses
                if only_size_probing:
                    return None

                # Track epoch loss
                epoch_loss = current_epoch_loss / num_training_instances
                self.losses_per_epochs.append(epoch_loss)
                result_tracker.log_metrics({'loss': epoch_loss}, step=epoch)

                # Print loss information to console
                if _use_outer_tqdm:
                    epochs.set_postfix({
                        'loss': self.losses_per_epochs[-1],
                        'prev_loss': self.losses_per_epochs[-2] if epoch > 2 else float('nan'),
                    })

                # Save the last successful finished epoch
                self._epoch = epoch

                should_stop = False
                if stopper is not None and stopper.should_evaluate(epoch) and stopper.should_stop(epoch):
                    should_stop = True
            # When the training loop failed, a fallback checkpoint is created to resume training.
            except (MemoryError, RuntimeError) as e:
                logger.warning(f'The training loop just failed during epoch {epoch} due to error {str(e)}.')
                if checkpoint_on_failure_file_path:
                    self._save_state(path=checkpoint_on_failure_file_path, stopper=stopper)
                    logger.warning(
                        "However, don't worry we got you covered. PyKEEN just saved a checkpoint when this happened "
                        f"at '{checkpoint_on_failure_file_path}'. To resume training from the checkpoint file just "
                        f"restart your code and pass this file path to the training loop or pipeline you used "
                        f"as 'checkpoint_file' argument.",
                    )
                raise e

            # If a checkpoint file is given, we check whether it is time to save a checkpoint
            if save_checkpoints:
                minutes_since_last_checkpoint = (time.time() - last_checkpoint) // 60
                # MyPy overrides are because you should
                if (
                    minutes_since_last_checkpoint >= checkpoint_frequency  # type: ignore
                    or should_stop
                    or epoch == num_epochs
                ):
                    self._save_state(path=checkpoint_path, stopper=stopper)  # type: ignore
                    last_checkpoint = time.time()

            if should_stop:
                return self.losses_per_epochs

        return self.losses_per_epochs

    def _forward_pass(
        self,
        batch: BatchType,
        start: int,
        stop: int,
        current_batch_size: int,
        label_smoothing: float,
        slice_size: Optional[int],
    ) -> float:
        # forward pass
        loss = self._process_batch(
            batch=batch,
            start=start,
            stop=stop,
            label_smoothing=label_smoothing,
            slice_size=slice_size,
        )

        # raise error when non-finite loss occurs (NaN, +/-inf)
        if not torch.isfinite(loss):
            raise NonFiniteLossError('Loss is non-finite.')

        # correction for loss reduction
        if self.model.loss.reduction == 'mean':
            this_sub_batch_size = stop - start
            loss *= (this_sub_batch_size / current_batch_size)

        # backward pass
        loss.backward()
        current_epoch_loss = loss.item()

        self.model.post_forward_pass()
        # TODO why not call torch.cuda.empty_cache()? or call self._free_graph_and_cache()?

        return current_epoch_loss

    @staticmethod
    @abstractmethod
    def _get_batch_size(batch: BatchType) -> int:
        """Get the batch size from a (sub-) batch."""
        raise NotImplementedError

    @abstractmethod
    def _create_instances(self, triples_factory: CoreTriplesFactory) -> Instances:
        """Create the training instances at the beginning of the training loop."""
        raise NotImplementedError

    def get_collator(self) -> Optional[Callable[[List[SampleType]], BatchType]]:
        """Get the batch collator."""
        return None

    @abstractmethod
    def _process_batch(
        self,
        batch: BatchType,
        start: int,
        stop: int,
        label_smoothing: float = 0.0,
        slice_size: Optional[int] = None,
    ) -> torch.FloatTensor:
        """Process a single batch and returns the loss."""
        raise NotImplementedError

    def batch_size_search(
        self,
        *,
        triples_factory: CoreTriplesFactory,
        training_instances: Instances,
        batch_size: Optional[int] = None,
    ) -> Tuple[int, bool]:
        """Find the maximum batch size for training with the current setting.

        This method checks how big the batch size can be for the current model with the given training data and the
        hardware at hand. If possible, the method will output the determined batch size and a boolean value indicating
        that this batch size was successfully evaluated. Otherwise, the output will be batch size 1 and the boolean
        value will be False.

        :param triples_factory:
            The triples factory over which search is run
        :param training_instances:
            The training instances generated from the triples factory
        :param batch_size:
            The batch size to start the search with. If None, set batch_size=num_triples (i.e. full batch training).

        :return:
            Tuple containing the maximum possible batch size as well as an indicator if the evaluation with that size
            was successful.
        """
        if batch_size is None:
            batch_size = 8192

        # Set upper bound
        batch_size = min(batch_size, triples_factory.num_triples)

        reached_max = False
        evaluated_once = False
        logger.info('Starting batch_size search for training now...')
        while True:
            logger.debug(f'Trying batch_size={batch_size}.')
            try:
                self._free_graph_and_cache()
                self._train(
                    num_epochs=1,
                    batch_size=batch_size,
                    sub_batch_size=None,
                    only_size_probing=True,
                    triples_factory=triples_factory,
                    training_instances=training_instances,
                )
            except RuntimeError as runtime_error:
                self._free_graph_and_cache()
                if not is_cudnn_error(runtime_error) and not is_cuda_oom_error(runtime_error):
                    raise runtime_error
                if batch_size == 1:
                    logger.debug(f"batch_size={batch_size} does not fit into your memory with these parameters.")
                    break

                reached_max = True
                batch_size //= 2

                if evaluated_once:
                    logger.info(f'Concluded batch_size search with batch_size={batch_size}.')
                    break

                logger.debug(f'batch_size={batch_size} was too big, trying less now.')
            else:
                self._free_graph_and_cache()
                if not reached_max and batch_size <= triples_factory.num_triples:
                    batch_size *= 2
                else:
                    logger.info(f'Concluded batch_size search with batch_size={batch_size}.')
                    evaluated_once = True
                    break

        return batch_size, evaluated_once

    def sub_batch_and_slice(
        self,
        *,
        batch_size: int,
        sampler: Optional[str],
        triples_factory: CoreTriplesFactory,
        training_instances: Instances,
    ) -> Tuple[int, Optional[int]]:
        """Check if sub-batching and/or slicing is necessary to train the model on the hardware at hand."""
        sub_batch_size, finished_search, supports_sub_batching = self._sub_batch_size_search(
            batch_size=batch_size,
            sampler=sampler,
            triples_factory=triples_factory,
            training_instances=training_instances,
        )
        # If the sub_batch_size did not finish search with a possibility that fits the hardware, we have to try slicing
        if finished_search:
            return sub_batch_size, None

        slice_size = self._slice_size_search(
            triples_factory=triples_factory,
            training_instances=training_instances,
            batch_size=batch_size,
            sub_batch_size=sub_batch_size,
            supports_sub_batching=supports_sub_batching,
        )
        return sub_batch_size, slice_size

    @abstractmethod
    def _slice_size_search(
        self,
        *,
        triples_factory: CoreTriplesFactory,
        training_instances: Instances,
        batch_size: int,
        sub_batch_size: int,
        supports_sub_batching: bool,
    ) -> int:
        """Find the maximum slice size for training with the current setting.

        This method finds the biggest slice size to train the model with the given training data and the desired batch
        and sub_batch size on the hardware at hand. If even the slice size 1 is too high, it will raise an error.
        Otherwise it will return the determined slice size.

        :param batch_size:
            The batch size to use.
        :param sub_batch_size:
            The sub-batch size to use.
        :param supports_sub_batching:
            Indicator if the model supports sub-batching. This is used to create appropriate error messages, if needed.

        :return:
            The slice_size that allows training the model with the given parameters on this hardware.

        :raises MemoryError:
            If it is not possible to train the model on the hardware at hand with the given parameters.
        """
        raise NotImplementedError

    def _sub_batch_size_search(
        self,
        *,
        batch_size: int,
        sampler: Optional[str],
        triples_factory: CoreTriplesFactory,
        training_instances: Instances,
    ) -> Tuple[int, bool, bool]:
        """Find the allowable sub batch size for training with the current setting.

        This method checks if it is possible to train the model with the given training data and the desired batch size
        on the hardware at hand. If possible, the sub-batch size equals the batch size. Otherwise, the maximum
        permissible sub-batch size is determined.

        :param batch_size:
            The initial batch size to start with.

        :return:
            Tuple containing the sub-batch size to use and indicating if the search was finished, i.e. successfully
            without hardware errors, as well as if sub-batching is possible
        """
        sub_batch_size = batch_size
        finished_search = False
        supports_sub_batching = True

        try:
            # The cache of the previous run has to be freed to allow accurate memory availability estimates
            self._free_graph_and_cache()
            logger.debug(f'Trying batch_size {batch_size} for training now.')
            self._train(
                triples_factory=triples_factory,
                training_instances=training_instances,
                num_epochs=1,
                batch_size=batch_size,
                sub_batch_size=sub_batch_size,
                sampler=sampler,
                only_size_probing=True,
            )
        except RuntimeError as runtime_error:
            self._free_graph_and_cache()
            if not is_cudnn_error(runtime_error) and not is_cuda_oom_error(runtime_error):
                raise runtime_error
            logger.debug(f'The batch_size {batch_size} was too big, sub_batching is required.')
            sub_batch_size //= 2
        else:
            finished_search = True
            logger.debug('No sub-batching required.')

        if not finished_search:
            logger.info('Starting sub_batch_size search for training now...')
            if get_batchnorm_modules(self.model):  # if there are any, this is truthy
                logger.info('This model does not support sub-batching.')
                supports_sub_batching = False
                sub_batch_size = batch_size
            else:
                while True:
                    logger.debug(f'Trying sub_batch_size {sub_batch_size} now.')
                    try:
                        self._free_graph_and_cache()
                        self._train(
                            num_epochs=1,
                            batch_size=batch_size,
                            sub_batch_size=sub_batch_size,
                            sampler=sampler,
                            only_size_probing=True,
                            triples_factory=triples_factory,
                            training_instances=training_instances,
                        )
                    except RuntimeError as runtime_error:
                        self._free_graph_and_cache()
                        if not is_cudnn_error(runtime_error) and not is_cuda_oom_error(runtime_error):
                            raise runtime_error
                        if sub_batch_size == 1:
                            logger.info(
                                f"Even sub_batch_size={sub_batch_size} does not fit in memory with these parameters",
                            )
                            break
                        logger.debug(f'The sub_batch_size {sub_batch_size} was too big, trying less now.')
                        sub_batch_size //= 2
                    else:
                        finished_search = True
                        logger.info(f'Concluded search with sub_batch_size {sub_batch_size}.')
                        break

        self._free_graph_and_cache()

        return sub_batch_size, finished_search, supports_sub_batching

    def _mr_loss_helper(
        self,
        positive_scores: torch.FloatTensor,
        negative_scores: torch.FloatTensor,
        _label_smoothing=None,
    ) -> torch.FloatTensor:
        raise NotImplementedError

    def _label_loss_helper(
        self,
        positive_scores: torch.FloatTensor,
        negative_scores: torch.FloatTensor,
        label_smoothing: float,
    ) -> torch.FloatTensor:
        raise NotImplementedError

    def _self_adversarial_negative_sampling_loss_helper(
        self,
        positive_scores: torch.FloatTensor,
        negative_scores: torch.FloatTensor,
        _label_smoothing=None,
    ) -> torch.FloatTensor:
        raise NotImplementedError

    def _free_graph_and_cache(self):
        self.model._free_graph_and_cache()
        # The cache of the previous run has to be freed to allow accurate memory availability estimates
        torch.cuda.empty_cache()

    def _save_state(self, path: Union[str, pathlib.Path], stopper: Optional[Stopper] = None) -> None:
        """Save the state of the training loop.

        :param path:
            Path of the file where to store the state in.
        :param stopper:
            An instance of :class:`pykeen.stopper.EarlyStopper` with settings for checking
            if training should stop early
        """
        if self.optimizer is None:
            raise ValueError

        logger.debug("=> Saving checkpoint.")

        if stopper is None:
            stopper_dict: Mapping[str, Any] = dict()
        else:
            stopper_dict = stopper.get_summary_dict()

        # Only if a cuda device is available, the random state is accessed
        if torch.cuda.is_available():
            torch_cuda_random_state = torch.cuda.get_rng_state()
        else:
            torch_cuda_random_state = None

        torch.save(
            {
                'epoch': self._epoch,
                'loss': self.losses_per_epochs,
                'model_state_dict': self.model.state_dict(),
                'optimizer_state_dict': self.optimizer.state_dict(),
                'checksum': self.checksum,
                'random_seed': self.model._random_seed,
                'stopper_dict': stopper_dict,
                'random_state': random.getstate(),
                'np_random_state': np.random.get_state(),
                'torch_random_state': torch.random.get_rng_state(),
                'torch_cuda_random_state': torch_cuda_random_state,
            },
            path,
            pickle_protocol=pickle.HIGHEST_PROTOCOL,
        )
        logger.info(f"=> Saved checkpoint after having finished epoch {self._epoch}.")

    def _load_state(self, path: Union[str, pathlib.Path]) -> None:
        """Load the state of the training loop from a checkpoint.

        :param path:
            Path of the file where to load the state from.

        :raises CheckpointMismatchError:
            If the given checkpoint file has a non-matching checksum, i.e. it was saved with a different configuration.
        """
        if self.optimizer is None:
            raise ValueError

        logger.info(f"=> loading checkpoint '{path}'")
        checkpoint = torch.load(path)
        if checkpoint['checksum'] != self.checksum:
            raise CheckpointMismatchError(
                f"The checkpoint file '{path}' that was provided already exists, but seems to be "
                f"from a different training loop setup.",
            )
        # Cuda requires its own random state, which can only be set when a cuda device is available
        torch_cuda_random_state = checkpoint['torch_cuda_random_state']
        if torch_cuda_random_state is not None and torch.cuda.is_available():
            torch.cuda.set_rng_state(torch_cuda_random_state)
        elif torch_cuda_random_state is not None and not torch.cuda.is_available():
            logger.warning(
                "You're currently trying to resume the training loop on a CPU from a checkpoint that was saved "
                "with a GPU. Therefore, the random state for the CUDA devices can't be set and results may not "
                "be deterministic.",
            )
        elif torch_cuda_random_state is None and torch.cuda.is_available():
            logger.warning(
                "You're currently trying to resume the training loop on a GPU from a checkpoint that was saved "
                "without a GPU. Therefore, the random state for the CUDA devices won't be set and results may not "
                "be deterministic.",
            )

        self._epoch = checkpoint['epoch']
        self.losses_per_epochs = checkpoint['loss']
        self.model.load_state_dict(checkpoint['model_state_dict'])
        self.optimizer.load_state_dict(checkpoint['optimizer_state_dict'])
        random.setstate(checkpoint['random_state'])
        np.random.set_state(checkpoint['np_random_state'])
        torch.random.set_rng_state(checkpoint['torch_random_state'])
        logger.info(f"=> loaded checkpoint '{path}' stopped after having finished epoch {checkpoint['epoch']}")<|MERGE_RESOLUTION|>--- conflicted
+++ resolved
@@ -83,10 +83,6 @@
 class TrainingLoop(Generic[SampleType, BatchType], ABC):
     """A training loop."""
 
-<<<<<<< HEAD
-    training_instances: Optional[Instances[SampleType]]
-=======
->>>>>>> 9bbb7c0c
     losses_per_epochs: List[float]
     loss_blacklist: ClassVar[Optional[List[Type[Loss]]]] = None
 
@@ -180,11 +176,7 @@
         """Train the KGE model.
 
         :param triples_factory:
-<<<<<<< HEAD
             The training triples.
-=======
-            The training triples factory
->>>>>>> 9bbb7c0c
         :param num_epochs:
             The number of epochs to train the model.
         :param batch_size:
