--- conflicted
+++ resolved
@@ -85,20 +85,6 @@
         if slice_size is not None:
             raise AttributeError('Slicing is not possible for sLCWA training loops.')
 
-<<<<<<< HEAD
-        # split batch
-        positive_batch, negative_batch, positive_filter = batch
-
-        # send to device
-        positive_batch = positive_batch[start:stop].to(device=self.device)
-        negative_batch = negative_batch[start:stop]
-        if positive_filter:
-            negative_batch = negative_batch[positive_filter[start:stop]]
-        negative_batch = negative_batch.to(device=self.device)
-
-        # Make it negative batch broadcastable (required for num_negs_per_pos > 1).
-        negative_batch = negative_batch.view(-1, 3)
-=======
         # Send positive batch to device
         positive_batch = batch[start:stop].to(device=self.device)
 
@@ -114,7 +100,6 @@
         # Ensure they reside on the device (should hold already for most simple negative samplers, e.g.
         # BasicNegativeSampler, BernoulliNegativeSampler
         negative_batch = negative_batch.to(self.device)
->>>>>>> 12922577
 
         # Compute negative and positive scores
         positive_scores = self.model.score_hrt(positive_batch)
