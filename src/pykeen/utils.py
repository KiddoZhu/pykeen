--- conflicted
+++ resolved
@@ -21,11 +21,8 @@
 import pandas as pd
 import torch
 import torch.nn
-<<<<<<< HEAD
+import torch.nn.modules.batchnorm
 from torch.nn import functional
-=======
-import torch.nn.modules.batchnorm
->>>>>>> 6fd15c9a
 
 from .constants import PYKEEN_BENCHMARKS
 from .typing import DeviceHint, RandomHint, TorchRandomHint
@@ -496,7 +493,6 @@
     return f"{part}/{total} ({part / total:2.2%})"
 
 
-<<<<<<< HEAD
 def check_shapes(
     *x: Tuple[Union[torch.Tensor, Tuple[int, ...]], str],
     raise_on_errors: bool = True,
@@ -861,12 +857,13 @@
     return [
         x[0] if len(x) == 1 else x
         for x in xs
-=======
+    ]
+
+
 def get_batchnorm_modules(module: torch.nn.Module) -> List[torch.nn.Module]:
     """Return all submodules which are batch normalization layers."""
     return [
         submodule
         for submodule in module.modules()
         if isinstance(submodule, torch.nn.modules.batchnorm._BatchNorm)
->>>>>>> 6fd15c9a
     ]