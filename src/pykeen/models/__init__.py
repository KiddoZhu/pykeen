# -*- coding: utf-8 -*-

r"""An interaction model $f:\mathcal{E} \times \mathcal{R} \times \mathcal{E} \rightarrow \mathbb{R}$ computes a
real-valued score representing the plausibility of a triple $(h,r,t) \in \mathbb{K}$ given the embeddings for the
entities and relations. In general, a larger score indicates a higher plausibility. The interpretation of the
score value is model-dependent, and usually it cannot be directly interpreted as a probability.
"""  # noqa: D205, D400

from class_resolver import Resolver, get_subclasses

<<<<<<< HEAD
from .base import EntityRelationEmbeddingModel, Model, _OldAbstractModel, _OldAbstractModel
from .baseline import EvaluationOnlyModel, MarginalDistributionBaseline, SoftInverseTripleBaseline
=======
from .base import EntityRelationEmbeddingModel, Model, _OldAbstractModel
from .baseline import EvaluationOnlyModel, MarginalDistributionBaseline
>>>>>>> bc7f2f07
from .multimodal import ComplExLiteral, DistMultLiteral, LiteralModel
from .nbase import ERModel, _NewAbstractModel
from .resolve import make_model, make_model_cls
from .unimodal import (
    CompGCN,
    ComplEx,
    ConvE,
    ConvKB,
    CrossE,
    DistMA,
    DistMult,
    ERMLP,
    ERMLPE,
    HolE,
    KG2E,
    MuRE,
    NTN,
    PairRE,
    ProjE,
    QuatE,
    RESCAL,
    RGCN,
    RotatE,
    SimplE,
    StructuredEmbedding,
    TorusE,
    TransD,
    TransE,
    TransF,
    TransH,
    TransR,
    TuckER,
    UnstructuredModel,
)

__all__ = [
    # Base Models
    'Model',
    '_OldAbstractModel',
    'EntityRelationEmbeddingModel',
    '_NewAbstractModel',
    'ERModel',
    'LiteralModel',
    'EvaluationOnlyModel',
    # Concrete Models
    'CompGCN',
    'ComplEx',
    'ComplExLiteral',
    'ConvE',
    'ConvKB',
    'CrossE',
    'DistMA',
    'DistMult',
    'DistMultLiteral',
    'ERMLP',
    'ERMLPE',
    'HolE',
    'KG2E',
    'MuRE',
    'NTN',
    'PairRE',
    'ProjE',
    'QuatE',
    'RESCAL',
    'RGCN',
    'RotatE',
    'SimplE',
    'StructuredEmbedding',
    'TorusE',
    'TransD',
    'TransE',
    'TransF',
    'TransH',
    'TransR',
    'TuckER',
    'UnstructuredModel',
    # Evaluation-only models
    'MarginalDistributionBaseline',
<<<<<<< HEAD
    'SoftInverseTripleBaseline',
=======
>>>>>>> bc7f2f07
    # Utils
    'model_resolver',
    'make_model',
    'make_model_cls',
]

model_resolver = Resolver.from_subclasses(
    base=Model,
    skip={
        # Abstract Models
        _NewAbstractModel,
        EvaluationOnlyModel,
        # We might be able to relax this later
        ERModel,
        LiteralModel,
        # baseline models behave differently
        EvaluationOnlyModel,
        *get_subclasses(EvaluationOnlyModel),
        # Old style models should never be looked up
        _OldAbstractModel,
        EntityRelationEmbeddingModel,
    },
)<|MERGE_RESOLUTION|>--- conflicted
+++ resolved
@@ -7,14 +7,11 @@
 """  # noqa: D205, D400
 
 from class_resolver import Resolver, get_subclasses
-
-<<<<<<< HEAD
-from .base import EntityRelationEmbeddingModel, Model, _OldAbstractModel, _OldAbstractModel
-from .baseline import EvaluationOnlyModel, MarginalDistributionBaseline, SoftInverseTripleBaseline
-=======
 from .base import EntityRelationEmbeddingModel, Model, _OldAbstractModel
-from .baseline import EvaluationOnlyModel, MarginalDistributionBaseline
->>>>>>> bc7f2f07
+from .baseline import (
+    EvaluationOnlyModel, MarginalDistributionBaseline, MarginalDistributionBaseline,
+    SoftInverseTripleBaseline,
+)
 from .multimodal import ComplExLiteral, DistMultLiteral, LiteralModel
 from .nbase import ERModel, _NewAbstractModel
 from .resolve import make_model, make_model_cls
@@ -93,10 +90,7 @@
     'UnstructuredModel',
     # Evaluation-only models
     'MarginalDistributionBaseline',
-<<<<<<< HEAD
     'SoftInverseTripleBaseline',
-=======
->>>>>>> bc7f2f07
     # Utils
     'model_resolver',
     'make_model',
