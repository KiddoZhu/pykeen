--- conflicted
+++ resolved
@@ -7,12 +7,8 @@
 from torch import nn
 from torch.nn import functional
 
-<<<<<<< HEAD
-from .. import ERModel
-=======
-from ..base import EntityRelationEmbeddingModel
+from ..base import ERModel
 from ...constants import DEFAULT_EMBEDDING_HPO_EMBEDDING_DIM_RANGE
->>>>>>> c8beeda4
 from ...losses import Loss
 from ...nn import EmbeddingSpecification
 from ...nn.modules import DistMultInteraction
