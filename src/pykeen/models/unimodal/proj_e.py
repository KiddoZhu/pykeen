--- conflicted
+++ resolved
@@ -6,12 +6,8 @@
 
 from torch import nn
 
-<<<<<<< HEAD
 from ..base import ERModel
-=======
-from ..base import EntityRelationEmbeddingModel
 from ...constants import DEFAULT_EMBEDDING_HPO_EMBEDDING_DIM_RANGE
->>>>>>> c8beeda4
 from ...losses import Loss
 from ...nn import EmbeddingSpecification
 from ...nn.init import xavier_uniform_
