--- conflicted
+++ resolved
@@ -1,19 +1,10 @@
-<<<<<<< HEAD
-import torch
-=======
 from poem.constants import KG_EMBEDDING_MODEL_NAME, EMBEDDING_DIM, INPUT_DROPOUT, LEARNING_RATE, BATCH_SIZE, NUM_EPOCHS
->>>>>>> 26298648
 from poem.evaluation.ranked_based_evaluator import RankBasedEvaluator
 from poem.instance_creation_factories.triples_numeric_literals_factory import TriplesNumericLiteralsFactory
-from poem.models import ComplexLiteralCWA
-from poem.preprocessing.triples_preprocessing_utils.basic_triple_utils import (
-    create_entity_and_relation_mappings, load_triples, map_triples_elements_to_ids,
-)
-from poem.training_loops import CWATrainingLoop
-from poem.utils import get_params
+from poem.kge_models.kge_models_using_numerical_literals.complex_literal_cwa import ComplexLiteralCWA
+from poem.preprocessing.triples_preprocessing_utils.basic_triple_utils import create_entity_and_relation_mappings, \
+    load_triples, map_triples_elements_to_ids
 from torch import optim
-<<<<<<< HEAD
-=======
 import click
 from poem.training_loops.cwa_training_loop import CWATrainingLoop
 import json
@@ -21,7 +12,6 @@
 import os
 from collections import OrderedDict
 import logging
->>>>>>> 26298648
 
 log = logging.getLogger(__name__)
 
@@ -43,20 +33,12 @@
 
     literals = load_triples(path=literals_file)
     entity_to_id, relation_to_id = create_entity_and_relation_mappings(triples=training_triples)
-<<<<<<< HEAD
-    factory = TriplesNumericLiteralsFactory(
-        entity_to_id=entity_to_id,
-        relation_to_id=relation_to_id,
-        numeric_triples=literals,
-    )
-=======
     mapped_training_triples = map_triples_elements_to_ids(triples=training_triples,
                                                           entity_to_id=entity_to_id,
                                                           rel_to_id=relation_to_id)
     factory = TriplesNumericLiteralsFactory(entity_to_id=entity_to_id,
                                             relation_to_id=relation_to_id,
                                             numeric_triples=literals)
->>>>>>> 26298648
     instances = factory.create_cwa_instances(triples=training_triples)
 
     embedding_dim = 100
@@ -66,18 +48,6 @@
     num_epochs = 100
 
     # Step 2: Configure KGE model
-<<<<<<< HEAD
-    kge_model = ComplexLiteralCWA(
-        embedding_dim=200,
-        num_entities=len(entity_to_id),
-        num_relations=len(relation_to_id),
-        input_dropout=0.2,
-        multimodal_data=instances.multimodal_data,
-    )
-
-    params = get_params(kge_model)
-    optimizer = optim.Adam(params=params)
-=======
     kge_model = ComplexLiteralCWA(embedding_dim=embedding_dim,
                                   num_entities=len(entity_to_id),
                                   num_relations=len(relation_to_id),
@@ -86,48 +56,11 @@
 
     parameters = filter(lambda p: p.requires_grad, kge_model.parameters())
     optimizer = optim.Adam(params=parameters, lr=learning_rate)
->>>>>>> 26298648
 
     # Step 3: Train
     log.info("Train KGE model")
     cwa_training_loop = CWATrainingLoop(kge_model=kge_model, optimizer=optimizer)
 
-<<<<<<< HEAD
-    fitted_kge_model, losses = cwa_training_loop.train(
-        training_instances=instances,
-        num_epochs=2,
-        batch_size=128,
-        label_smoothing=True,
-        label_smoothing_epsilon=0.1,
-    )
-
-    # Step 4: Prepare test triples
-    mapped_test_triples = map_triples_elements_to_ids(
-        triples=training_triples[0:100, :],
-        entity_to_id=entity_to_id,
-        rel_to_id=relation_to_id,
-    )
-
-    mapped_test_triples = torch.tensor(mapped_test_triples, dtype=torch.long, device=fitted_kge_model.device)
-
-    # Step 5: Predict
-    predictions = fitted_kge_model.predict(mapped_test_triples)
-
-    # Step 6: Configure evaluator
-    mapped_training_triples = map_triples_elements_to_ids(
-        triples=training_triples,
-        entity_to_id=entity_to_id,
-        rel_to_id=relation_to_id,
-    )
-
-    evaluator = RankBasedEvaluator(
-        kge_model=fitted_kge_model,
-        entity_to_id=entity_to_id,
-        relation_to_id=relation_to_id,
-        training_triples=mapped_test_triples,
-        filter_neg_triples=False,
-    )
-=======
     fitted_kge_model, losses = cwa_training_loop.train(training_instances=instances,
                                                        num_epochs=num_epochs,
                                                        batch_size=batch_size,
@@ -148,7 +81,6 @@
                                    relation_to_id=relation_to_id,
                                    training_triples=mapped_training_triples,
                                    filter_neg_triples=False)
->>>>>>> 26298648
 
     # Step 6: Evaluate
     metric_results = evaluator.evaluate(test_triples=mapped_test_triples)
@@ -172,9 +104,6 @@
     with open(eval_file, 'w') as file:
         json.dump(results, file, indent=2)
 
-<<<<<<< HEAD
-    print(metric_results)
-=======
     losses_file = os.path.join(output_directory, 'losses.json')
 
     with open(losses_file, 'w') as file:
@@ -187,5 +116,4 @@
 
 
 if __name__ == '__main__':
-    main()
->>>>>>> 26298648
+    main()